/*
 * SonarQube, open source software quality management tool.
 * Copyright (C) 2008-2014 SonarSource
 * mailto:contact AT sonarsource DOT com
 *
 * SonarQube is free software; you can redistribute it and/or
 * modify it under the terms of the GNU Lesser General Public
 * License as published by the Free Software Foundation; either
 * version 3 of the License, or (at your option) any later version.
 *
 * SonarQube is distributed in the hope that it will be useful,
 * but WITHOUT ANY WARRANTY; without even the implied warranty of
 * MERCHANTABILITY or FITNESS FOR A PARTICULAR PURPOSE.  See the GNU
 * Lesser General Public License for more details.
 *
 * You should have received a copy of the GNU Lesser General Public License
 * along with this program; if not, write to the Free Software Foundation,
 * Inc., 51 Franklin Street, Fifth Floor, Boston, MA  02110-1301, USA.
 */
package org.sonar.server.db.migrations;

import com.google.common.collect.ImmutableList;
import org.sonar.server.db.migrations.v36.ViolationMigration;
import org.sonar.server.db.migrations.v42.CompleteIssueMessageMigration;
import org.sonar.server.db.migrations.v42.PackageKeysMigration;
import org.sonar.server.db.migrations.v43.*;
import org.sonar.server.db.migrations.v44.*;
import org.sonar.server.db.migrations.v45.AddMissingCustomRuleParametersMigration;
import org.sonar.server.db.migrations.v45.AddMissingRuleParameterDefaultValuesMigration;
import org.sonar.server.db.migrations.v45.DeleteMeasuresOnDeletedProfilesMigration;
import org.sonar.server.db.migrations.v50.InsertProjectsAuthorizationUpdatedAtMigration;

import java.util.List;

public interface DatabaseMigrations {

  List<Class<? extends DatabaseMigration>> CLASSES = ImmutableList.of(
    // 3.6
    ViolationMigration.class,

    // 4.2
    PackageKeysMigration.class, CompleteIssueMessageMigration.class,

    // 4.3
    ConvertIssueDebtToMinutesMigration.class,
    IssueChangelogMigration.class,
    TechnicalDebtMeasuresMigration.class,
    DevelopmentCostMeasuresMigration.class,
    RequirementMeasuresMigration.class,
    NotResolvedIssuesOnRemovedComponentsMigration.class,

    // 4.4
    IssueActionPlanKeyMigration.class,
    MeasureDataMigration.class,
    FeedQProfileKeysMigration.class,
    FeedQProfileDatesMigration.class,
    ChangeLogMigration.class,
    ConvertProfileMeasuresMigration.class,

    // 4.5
    AddMissingRuleParameterDefaultValuesMigration.class,
    DeleteMeasuresOnDeletedProfilesMigration.class,
<<<<<<< HEAD

    // 5.0
    InsertProjectsAuthorizationUpdatedAtMigration.class
=======
    AddMissingCustomRuleParametersMigration.class
>>>>>>> b0903c37
  );

}<|MERGE_RESOLUTION|>--- conflicted
+++ resolved
@@ -60,13 +60,10 @@
     // 4.5
     AddMissingRuleParameterDefaultValuesMigration.class,
     DeleteMeasuresOnDeletedProfilesMigration.class,
-<<<<<<< HEAD
+    AddMissingCustomRuleParametersMigration.class,
 
     // 5.0
     InsertProjectsAuthorizationUpdatedAtMigration.class
-=======
-    AddMissingCustomRuleParametersMigration.class
->>>>>>> b0903c37
   );
 
 }
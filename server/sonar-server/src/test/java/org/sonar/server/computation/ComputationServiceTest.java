--- conflicted
+++ resolved
@@ -75,13 +75,8 @@
 
   @Before
   public void setUp() throws Exception {
-<<<<<<< HEAD
-    DbClient dbClient = new DbClient(dbTester.database(), dbTester.myBatis(), new ComponentDao());
+    DbClient dbClient = new DbClient(dbTester.database(), dbTester.myBatis(), new ComponentDao(), new SnapshotDao(system));
     sut = new ComputationService(dbClient, steps, activityService, settingsFactory, tempFolder, system);
-=======
-    DbClient dbClient = new DbClient(dbTester.database(), dbTester.myBatis(), new ComponentDao(), new SnapshotDao(system));
-    sut = new ComputationService(dbClient, steps, activityService, tempFolder, system);
->>>>>>> 438fd4cd
 
     // db contains project with key "P1"
     dbTester.prepareDbUnit(getClass(), "shared.xml");

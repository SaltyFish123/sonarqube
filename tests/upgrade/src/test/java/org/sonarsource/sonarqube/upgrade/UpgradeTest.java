/*
 * SonarQube
 * Copyright (C) 2009-2016 SonarSource SA
 * mailto:contact AT sonarsource DOT com
 *
 * This program is free software; you can redistribute it and/or
 * modify it under the terms of the GNU Lesser General Public
 * License as published by the Free Software Foundation; either
 * version 3 of the License, or (at your option) any later version.
 *
 * This program is distributed in the hope that it will be useful,
 * but WITHOUT ANY WARRANTY; without even the implied warranty of
 * MERCHANTABILITY or FITNESS FOR A PARTICULAR PURPOSE.  See the GNU
 * Lesser General Public License for more details.
 *
 * You should have received a copy of the GNU Lesser General Public License
 * along with this program; if not, write to the Free Software Foundation,
 * Inc., 51 Franklin Street, Fifth Floor, Boston, MA  02110-1301, USA.
 */
package org.sonarsource.sonarqube.upgrade;

import static org.assertj.core.api.Assertions.assertThat;

import com.sonar.orchestrator.Orchestrator;
import com.sonar.orchestrator.OrchestratorBuilder;
import com.sonar.orchestrator.build.MavenBuild;
import com.sonar.orchestrator.config.Configuration;
import com.sonar.orchestrator.container.Server;
import com.sonar.orchestrator.locator.FileLocation;
import com.sonar.orchestrator.version.Version;
import java.io.File;
import java.io.IOException;
import java.net.HttpURLConnection;
import java.net.URL;
import org.apache.commons.io.IOUtils;
import org.junit.After;
import org.junit.Test;
import org.sonar.wsclient.services.ResourceQuery;
import org.sonarqube.ws.client.GetRequest;
import org.sonarqube.ws.client.HttpConnector;
import org.sonarqube.ws.client.WsClient;
import org.sonarqube.ws.client.WsClientFactories;
import org.sonarqube.ws.client.WsResponse;

public class UpgradeTest {

  public static final String PROJECT_KEY = "org.apache.struts:struts-parent";

  private Orchestrator orchestrator;

  @After
  public void stop() {
    if (orchestrator != null) {
      orchestrator.stop();
      orchestrator = null;
    }
  }

  @Test
<<<<<<< HEAD
  public void test_upgrade_from_4_5() {
    testDatabaseUpgrade(Version.create("4.5.1"));
=======
  public void test_upgrade_from_4_5_lts() {
    testDatabaseUpgrade(Version.create("4.5.7"), "3.14");
>>>>>>> deaff9a9
  }

  @Test
  public void test_upgrade_from_5_2() {
    testDatabaseUpgrade(Version.create("5.2"), "3.14");
  }

<<<<<<< HEAD
  private void testDatabaseUpgrade(Version fromVersion) {
    startServer(fromVersion, false);
=======
  private void testDatabaseUpgrade(Version fromVersion, String javaVersion, BeforeUpgrade... tasks) {
    startServer(fromVersion, javaVersion, false);
>>>>>>> deaff9a9
    scanProject();
    int files = countFiles(PROJECT_KEY);
    assertThat(files).isGreaterThan(0);

    stopServer();
    // latest version
    startServer(Version.create(Orchestrator.builderEnv().getSonarVersion()), "LATEST_RELEASE", true);
    checkSystemStatus(ServerStatusResponse.Status.DB_MIGRATION_NEEDED);
    checkUrlsBeforeUpgrade();

    upgradeDatabase();
    checkSystemStatus(ServerStatusResponse.Status.UP);
    checkUrlsAfterUpgrade();

    assertThat(countFiles(PROJECT_KEY)).isEqualTo(files);
    scanProject();
    assertThat(countFiles(PROJECT_KEY)).isEqualTo(files);
    browseWebapp();
  }

  private void checkSystemStatus(ServerStatusResponse.Status serverStatus) {
    ServerStatusResponse serverStatusResponse = new ServerStatusCall(orchestrator).call();

    assertThat(serverStatusResponse.getStatus()).isEqualTo(serverStatus);
  }

  private void checkUrlsBeforeUpgrade() {
    // These urls should be available when system requires a migration
    checkUrlIsReturningOk("/api/system/status");
    checkUrlIsReturningOk("/api/system/db_migration_status");
    checkUrlIsReturningOk("/api/webservices/list");

    // These urls should not be available when system requires a migration
    checkUrlIsReturningNotFound("/api/issues/search?projectKeys=org.apache.struts%3Astruts-core");
    checkUrlIsReturningNotFound("/api/components/tree?baseComponentKey=org.apache.struts%3Astruts-core");
    checkUrlIsReturningNotFound("/api/measures/component_tree?baseComponentKey=org.apache.struts%3Astruts-core&metricKeys=ncloc,files,violations");
    checkUrlIsReturningNotFound("/api/qualityprofiles/search");

    // These page should all redirect to maintenance page
    checkUrlIsRedirectedToMaintenancePage("/");
    checkUrlIsRedirectedToMaintenancePage("/issues/index");
    checkUrlIsRedirectedToMaintenancePage("/dashboard/index/org.apache.struts:struts-parent");
    checkUrlIsRedirectedToMaintenancePage("/issues/search");
    checkUrlIsRedirectedToMaintenancePage("/component/index?id=org.apache.struts%3Astruts-core%3Asrc%2Fmain%2Fjava%2Forg%2Fapache%2Fstruts%2Fchain%2Fcommands%2Fgeneric%2FWrappingLookupCommand.java");
    checkUrlIsRedirectedToMaintenancePage("/profiles");
  }

  private void checkUrlsAfterUpgrade() {
    checkUrlIsReturningOk("/api/system/status");
    checkUrlIsReturningOk("/api/system/db_migration_status");
    checkUrlIsReturningOk("/api/webservices/list");

    checkUrlIsReturningOk("/api/issues/search?projectKeys=org.apache.struts%3Astruts-core");
    checkUrlIsReturningOk("/api/components/tree?baseComponentKey=org.apache.struts%3Astruts-core");
    checkUrlIsReturningOk("/api/measures/component_tree?baseComponentKey=org.apache.struts%3Astruts-core&metricKeys=ncloc,files,violations");
    checkUrlIsReturningOk("/api/qualityprofiles/search");
  }

  private void browseWebapp() {
    testUrl("/");
    testUrl("/api/issues/search?projectKeys=org.apache.struts%3Astruts-core");
    testUrl("/api/components/tree?baseComponentKey=org.apache.struts%3Astruts-core");
    testUrl("/api/measures/component_tree?baseComponentKey=org.apache.struts%3Astruts-core&metricKeys=ncloc,files,violations");
    testUrl("/api/qualityprofiles/search");
    testUrl("/issues/index");
    testUrl("/dashboard/index/org.apache.struts:struts-parent");
    testUrl("/issues/search");
    testUrl("/component/index?id=org.apache.struts%3Astruts-core%3Asrc%2Fmain%2Fjava%2Forg%2Fapache%2Fstruts%2Fchain%2Fcommands%2Fgeneric%2FWrappingLookupCommand.java");
    testUrl("/profiles");
  }

  private void upgradeDatabase() {
    ServerMigrationResponse serverMigrationResponse = new ServerMigrationCall(orchestrator).callAndWait();

    assertThat(serverMigrationResponse.getStatus()).isEqualTo(ServerMigrationResponse.Status.MIGRATION_SUCCEEDED);
  }

  private void startServer(Version sqVersion, String javaVersion, boolean keepDatabase) {
    String jdbcUrl = MssqlConfig.fixUrl(Configuration.createEnv(), sqVersion);
    OrchestratorBuilder builder = Orchestrator.builderEnv()
      .setOrchestratorProperty("sonar.jdbc.url", jdbcUrl)
      .setSonarVersion(sqVersion.toString());
    builder.setOrchestratorProperty("orchestrator.keepDatabase", String.valueOf(keepDatabase));
    if (!keepDatabase) {
      builder.restoreProfileAtStartup(FileLocation.ofClasspath("/sonar-way-5.1.xml"));
    }
    builder.setOrchestratorProperty("javaVersion", javaVersion).addPlugin("java");
    orchestrator = builder.build();
    orchestrator.start();
  }

  private void stopServer() {
    if (orchestrator != null) {
      orchestrator.stop();
    }
  }

  private void scanProject() {
    MavenBuild build = MavenBuild.create(new File("projects/struts-1.3.9-diet/pom.xml"))
      .setCleanSonarGoals()
      .setProperty("sonar.dynamicAnalysis", "false")
      .setProperty("sonar.scm.disabled", "true")
      .setProperty("sonar.cpd.cross_project", "true")
      .setProperty("sonar.profile", "sonar-way-5.1");
    orchestrator.executeBuild(build);
  }

  private int countFiles(String key) {
    return orchestrator.getServer().getWsClient().find(ResourceQuery.createForMetrics(key, "files")).getMeasureIntValue("files");
  }

  private void testUrl(String path) {
    HttpURLConnection connection = null;
    try {
      URL url = new URL(orchestrator.getServer().getUrl() + path);
      connection = (HttpURLConnection) url.openConnection();
      connection.connect();
      assertThat(connection.getResponseCode()).as("Fail to load " + path).isEqualTo(HttpURLConnection.HTTP_OK);

      // Error HTML pages generated by Ruby on Rails
      String content = IOUtils.toString(connection.getInputStream());
      assertThat(content).as("Fail to load " + path).doesNotContain("something went wrong");
      assertThat(content).as("Fail to load " + path).doesNotContain("The page you were looking for doesn't exist");
      assertThat(content).as("Fail to load " + path).doesNotContain("Unauthorized access");

    } catch (IOException e) {
      throw new IllegalStateException("Error with " + path, e);

    } finally {
      if (connection != null) {
        connection.disconnect();
      }
    }
  }

  private void checkUrlIsReturningOk(String url) {
    newWsClient(orchestrator).wsConnector().call(new GetRequest(url)).failIfNotSuccessful();
  }

  private void checkUrlIsReturningNotFound(String url) {
    WsResponse response = newWsClient(orchestrator).wsConnector().call(new GetRequest(url));
    assertThat(response.code()).isEqualTo(HttpURLConnection.HTTP_NOT_FOUND);
  }

  private void checkUrlIsRedirectedToMaintenancePage(String url) {
    WsResponse response = newWsClient(orchestrator).wsConnector().call(new GetRequest(url)).failIfNotSuccessful();
    assertThat(response.requestUrl()).contains("/maintenance");
  }

  private static WsClient newWsClient(Orchestrator orchestrator) {
    Server server = orchestrator.getServer();
    return WsClientFactories.getDefault().newClient(HttpConnector.newBuilder()
      .url(server.getUrl())
      .build());
  }
}<|MERGE_RESOLUTION|>--- conflicted
+++ resolved
@@ -57,13 +57,8 @@
   }
 
   @Test
-<<<<<<< HEAD
-  public void test_upgrade_from_4_5() {
-    testDatabaseUpgrade(Version.create("4.5.1"));
-=======
   public void test_upgrade_from_4_5_lts() {
     testDatabaseUpgrade(Version.create("4.5.7"), "3.14");
->>>>>>> deaff9a9
   }
 
   @Test
@@ -71,13 +66,8 @@
     testDatabaseUpgrade(Version.create("5.2"), "3.14");
   }
 
-<<<<<<< HEAD
-  private void testDatabaseUpgrade(Version fromVersion) {
-    startServer(fromVersion, false);
-=======
-  private void testDatabaseUpgrade(Version fromVersion, String javaVersion, BeforeUpgrade... tasks) {
+  private void testDatabaseUpgrade(Version fromVersion, String javaVersion) {
     startServer(fromVersion, javaVersion, false);
->>>>>>> deaff9a9
     scanProject();
     int files = countFiles(PROJECT_KEY);
     assertThat(files).isGreaterThan(0);

--- conflicted
+++ resolved
@@ -65,52 +65,33 @@
     }));
   }
 
-<<<<<<< HEAD
-  private Issue toIssue(IssueDto issueDto) {
-    // FIXME N+1 SQL requests
-    Rule rule = ruleFinder.findById(issueDto.getRuleId());
-    DefaultIssue issue = new DefaultIssue();
-    issue.setStatus(issueDto.getStatus());
-    issue.setResolution(issueDto.getResolution());
-    issue.setMessage(issueDto.getMessage());
-    issue.setCost(issueDto.getCost());
-    issue.setLine(issueDto.getLine());
-    issue.setUserLogin(issueDto.getUserLogin());
-    issue.setAssigneeLogin(issueDto.getAssigneeLogin());
-    // FIXME N+1 SQL requests
-    issue.setComponentKey(resourceDao.getResource(issueDto.getResourceId()).getKey());
-    issue.setRuleKey(rule.getKey());
-    issue.setRuleRepositoryKey(rule.getRepositoryKey());
-    return issue;
-=======
   public Issue findByKey(String key){
     IssueDto issueDto = issueDao.findByUuid(key);
     return issueDto != null ? toIssue(issueDto) : null;
   }
 
   private Issue toIssue(IssueDto issueDto){
-    Issue.Builder issueBuilder = new Issue.Builder();
-    issueBuilder.status(issueDto.getStatus());
-    issueBuilder.resolution(issueDto.getResolution());
-    issueBuilder.message(issueDto.getMessage());
-    issueBuilder.title(issueDto.getTitle());
-    issueBuilder.cost(issueDto.getCost());
-    issueBuilder.line(issueDto.getLine());
-    issueBuilder.severity(issueDto.getSeverity());
-    issueBuilder.userLogin(issueDto.getUserLogin());
-    issueBuilder.assigneeLogin(issueDto.getAssigneeLogin());
+    DefaultIssue issue = new DefaultIssue();
+    issue.setStatus(issueDto.getStatus());
+    issue.setResolution(issueDto.getResolution());
+    issue.setMessage(issueDto.getMessage());
+    issue.setTitle(issueDto.getTitle());
+    issue.setCost(issueDto.getCost());
+    issue.setLine(issueDto.getLine());
+    issue.setSeverity(issueDto.getSeverity());
+    issue.setUserLogin(issueDto.getUserLogin());
+    issue.setAssigneeLogin(issueDto.getAssigneeLogin());
 
     ResourceDto resource = resourceDao.getResource(issueDto.getResourceId());
-    issueBuilder.componentKey(resource.getKey());
+    issue.setComponentKey(resource.getKey());
 
     Rule rule = ruleFinder.findById(issueDto.getRuleId());
-    issueBuilder.ruleKey(rule.getKey());
-    issueBuilder.ruleRepositoryKey(rule.getRepositoryKey());
+    issue.setRuleKey(rule.getKey());
+    issue.setRuleRepositoryKey(rule.getRepositoryKey());
 
     // TODO add key and dates
 
-    return issueBuilder.build();
->>>>>>> 073fce20
+    return issue;
   }
 
 }